FROM golang:1.13 as build
LABEL maintainer="zekro <contact@zekro.de>"
ARG RELEASE=TRUE
RUN curl -sL https://deb.nodesource.com/setup_13.x | bash - &&\
        apt-get install -y nodejs
RUN npm i -g @vue/cli
WORKDIR /var/myrunes
ADD . . 
RUN go mod tidy
RUN cd web &&\
    npm ci
RUN mkdir ./bin
RUN go build \
        -v -o /app/myrunes -ldflags "\
<<<<<<< HEAD
            -X github.com/zekroTJA/myrunes/internal/static.Release=${RELEASE} \
=======
            -X github.com/zekroTJA/myrunes/internal/static.Release=TRUE \
>>>>>>> b549c8e0
            -X github.com/zekroTJA/myrunes/internal/static.AppVersion=$(git describe --tags)" \
        ./cmd/server/*.go
RUN cd ./web &&\
    npm run build &&\
    cd .. &&\
    mkdir -p /app/web &&\
    cp -r ./web/dist /app/web/dist


FROM debian:stretch-slim AS final
WORKDIR /app
COPY --from=build /app .

EXPOSE 8080
RUN mkdir -p /etc/myrunes
<<<<<<< HEAD
CMD ["/app/myrunes", "-c", "/etc/myrunes/config.yml", "-assets", "/app/web/dist"]
=======

CMD ["/app/myrunes", "-c", "/etc/myrunes/config.yml"]
>>>>>>> b549c8e0
<|MERGE_RESOLUTION|>--- conflicted
+++ resolved
@@ -12,11 +12,7 @@
 RUN mkdir ./bin
 RUN go build \
         -v -o /app/myrunes -ldflags "\
-<<<<<<< HEAD
             -X github.com/zekroTJA/myrunes/internal/static.Release=${RELEASE} \
-=======
-            -X github.com/zekroTJA/myrunes/internal/static.Release=TRUE \
->>>>>>> b549c8e0
             -X github.com/zekroTJA/myrunes/internal/static.AppVersion=$(git describe --tags)" \
         ./cmd/server/*.go
 RUN cd ./web &&\
@@ -32,9 +28,4 @@
 
 EXPOSE 8080
 RUN mkdir -p /etc/myrunes
-<<<<<<< HEAD
-CMD ["/app/myrunes", "-c", "/etc/myrunes/config.yml", "-assets", "/app/web/dist"]
-=======
-
-CMD ["/app/myrunes", "-c", "/etc/myrunes/config.yml"]
->>>>>>> b549c8e0
+CMD ["/app/myrunes", "-c", "/etc/myrunes/config.yml", "-assets", "/app/web/dist"]